version: "3.8"

services:
  app:
    image: albert/tchapbot
    build:
      context: .
      dockerfile: Dockerfile
    command: python3 .
    environment:
      - VERBOSE=true
      - SYSTEMD_LOGGING=True
      - matrix_home_server=${matrix_home_server}
      - matrix_bot_username=${matrix_bot_username}
      - matrix_bot_password=${matrix_bot_password}
      - session_path=/data/session.txt
      - groups_used=["basic", "albert"]
<<<<<<< HEAD
      - user_allowed_domains=${user_allowed_domains}
      - salt=${salt}
      - albert_api_url=${albert_api_url}
      - albert_api_token=${albert_api_token}
=======
      - user_allowed_domains=${USER_ALLOWED_DOMAINS}
      - salt=${SALT}
      - albert_api_url=${ALBERT_API_URL}
      - albert_api_token=${ALBERT_API_TOKEN}
      - albert_api_model_name=${ALBERT_API_MODEL_NAME}
>>>>>>> e5c22f2b
    ports:
      - 443:443
      - 80:80
    volumes:
      - /data/tchapbot:/data
    restart: always<|MERGE_RESOLUTION|>--- conflicted
+++ resolved
@@ -15,18 +15,11 @@
       - matrix_bot_password=${matrix_bot_password}
       - session_path=/data/session.txt
       - groups_used=["basic", "albert"]
-<<<<<<< HEAD
       - user_allowed_domains=${user_allowed_domains}
       - salt=${salt}
       - albert_api_url=${albert_api_url}
       - albert_api_token=${albert_api_token}
-=======
-      - user_allowed_domains=${USER_ALLOWED_DOMAINS}
-      - salt=${SALT}
-      - albert_api_url=${ALBERT_API_URL}
-      - albert_api_token=${ALBERT_API_TOKEN}
-      - albert_api_model_name=${ALBERT_API_MODEL_NAME}
->>>>>>> e5c22f2b
+      - albert_api_model_name=${albert_api_model_name}
     ports:
       - 443:443
       - 80:80
